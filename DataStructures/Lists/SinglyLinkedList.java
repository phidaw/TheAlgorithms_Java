package DataStructures.Lists;

/**
 * This class implements a SinglyLinked List. This is done
 * using SinglyLinkedList class and a LinkForLinkedList Class.
 * <p>
 * A linked list is similar to an array, it hold values.
 * However, links in a linked list do not have indexes. With
 * a linked list you do not need to predetermine it's size as
 * it grows and shrinks as it is edited. This is an example of
 * a singly linked list. Elements can only be added/removed
 * at the head/front of the list.
 */
public class SinglyLinkedList {
    /**
     * Head refer to the front of the list
     */
    private Node head;

    /**
     * This method inserts an element at the head
     *
     * @param x Element to be added
     */
    public void insertHead(int x) {
        Node newNode = new Node(x);
        newNode.next = head;
        head = newNode;
    }

    /**
     * Inserts a new node at a specified position
     *
     * @param data     data to be stored in a new node
     * @param position position at which a new node is to be inserted
     */

    public void insertNth(int data, int position) {
        if (position < 0 || position > getSize()) {
            throw new RuntimeException("position less than zero or position more than the count of list");
        } else if (position == 0)
            insertHead(data);
        else {
            Node cur = head;
            Node node = new Node(data);
            for (int i = 1; i < position; ++i) {
                cur = cur.next;
            }
            node.next = cur.next;
            cur.next = node;
        }
    }

    /**
     * This method deletes an element at the head
     *
     * @return The element deleted
     */
    public void deleteHead() {
        if (isEmpty()) {
            throw new RuntimeException("The list is empty!");
        }

        head = head.next;
    }

    /**
     * This method deletes an element at Nth position
     */
    public void deleteNth(int position) {
<<<<<<< HEAD
        if (position < 0 || position >= getSize()) {
=======
        if (position < 0 || position > getSize()) {
>>>>>>> b33c7786
            throw new RuntimeException("position less than zero or position more than the count of list");
        } else if (position == 0)
            deleteHead();
        else {
            Node cur = head;
            for (int i = 1; i < position; ++i) {
                cur = cur.next;
            }
            cur.next = cur.next.next;
        }
    }

    /**
     * Checks if the list is empty
     *
     * @return true is list is empty
     */
    public boolean isEmpty() {
        return getSize() == 0;
    }

    /**
     * Prints contents of the list
     */
    public void display() {
        Node current = head;
        while (current != null) {
            System.out.print(current.value + " ");
            current = current.next;
        }
        System.out.println();
    }

    /**
     * Returns the size of the linked list
     */
    public int getSize() {
        if (head == null)
            return 0;
        else {
            Node current = head;
            int size = 1;
            while (current.next != null) {
                current = current.next;
                size++;
            }
            return size;
        }
    }

    /**
     * Main method
     *
     * @param args Command line arguments
     */
    public static void main(String args[]) {
        SinglyLinkedList myList = new SinglyLinkedList();

        assert myList.isEmpty();

        myList.insertHead(5);
        myList.insertHead(7);
        myList.insertHead(10);

        myList.display(); // 10 -> 7 -> 5

        myList.deleteHead();

        myList.display(); // 7 -> 5

        myList.insertNth(11, 2);

        myList.display(); // 7 -> 5 -> 11

        myList.deleteNth(1);

        myList.display(); // 7-> 11

    }
}

/**
 * This class is the nodes of the SinglyLinked List.
 * They consist of a value and a pointer to the node
 * after them.
 */
class Node {
    /**
     * The value of the node
     */
    int value;

    /**
     * Point to the next node
     */
    Node next;

    /**
     * Constructor
     *
     * @param value Value to be put in the node
     */
    Node(int value) {
        this.value = value;
        this.next = null;
    }
}<|MERGE_RESOLUTION|>--- conflicted
+++ resolved
@@ -68,11 +68,7 @@
      * This method deletes an element at Nth position
      */
     public void deleteNth(int position) {
-<<<<<<< HEAD
         if (position < 0 || position >= getSize()) {
-=======
-        if (position < 0 || position > getSize()) {
->>>>>>> b33c7786
             throw new RuntimeException("position less than zero or position more than the count of list");
         } else if (position == 0)
             deleteHead();
